package irmaclient

import (
	"encoding/json"
	"fmt"
	"sort"
	"strconv"
	"strings"

	"math/big"

	"github.com/go-errors/errors"
	"github.com/mhe/gabi"
	"github.com/privacybydesign/irmago"
)

// This file contains the client side of the IRMA protocol, as well as the Handler interface
// which is used to communicate session info with the user.

// PermissionHandler is a callback for providing permission for an IRMA session
// and specifying the attributes to be disclosed.
type PermissionHandler func(proceed bool, choice *irma.DisclosureChoice)

// PinHandler is used to provide the user's PIN code.
type PinHandler func(proceed bool, pin string)

// A Handler contains callbacks for communication to the user.
type Handler interface {
	StatusUpdate(action irma.Action, status irma.Status)
	Success(action irma.Action, result string)
	Cancelled(action irma.Action)
	Failure(action irma.Action, err *irma.SessionError)
<<<<<<< HEAD
	UnsatisfiableRequest(action irma.Action, ServerName string, missing irma.AttributeDisjunctionList)
=======
	UnsatisfiableRequest(action irma.Action, missing irma.AttributeDisjunctionList)

>>>>>>> 496920ce
	MissingKeyshareEnrollment(manager irma.SchemeManagerIdentifier)
	KeyshareBlocked(manager irma.SchemeManagerIdentifier, duration int)
	KeyshareRegistrationIncomplete(manager irma.SchemeManagerIdentifier)

	RequestIssuancePermission(request irma.IssuanceRequest, ServerName string, callback PermissionHandler)
	RequestVerificationPermission(request irma.DisclosureRequest, ServerName string, callback PermissionHandler)
	RequestSignaturePermission(request irma.SignatureRequest, ServerName string, callback PermissionHandler)
	RequestSchemeManagerPermission(manager *irma.SchemeManager, callback func(proceed bool))

	RequestPin(remainingAttempts int, callback PinHandler)
}

// SessionDismisser can dismiss the current IRMA session.
type SessionDismisser interface {
	Dismiss()
}

type session struct {
	Action  irma.Action
	Handler Handler
	Version irma.Version

	choice      *irma.DisclosureChoice
	client      *Client
	downloaded  *irma.IrmaIdentifierSet
	irmaSession irma.IrmaSession
<<<<<<< HEAD
	done        bool
=======
}

// session implements baseSession
var _ baseSession = (*session)(nil)

// A interactiveSession is an interactive IRMA session
type interactiveSession struct {
	session
>>>>>>> 496920ce

	// These are empty on manual sessions
	ServerURL string
	info      *irma.SessionInfo
	jwt       irma.RequestorJwt
	transport *irma.HTTPTransport
}

func (session *session) KeyshareRegistrationIncomplete(manager irma.SchemeManagerIdentifier) {
	session.Handler.KeyshareRegistrationIncomplete(manager)
}

// We implement the handler for the keyshare protocol
var _ keyshareSessionHandler = (*session)(nil)

// Supported protocol versions. Minor version numbers should be reverse sorted.
var supportedVersions = map[int][]int{
	2: {2, 1},
}

func calcVersion(qr *irma.Qr) (string, error) {
	// Parse range supported by server
	var minmajor, minminor, maxmajor, maxminor int
	var err error
	if minmajor, err = strconv.Atoi(string(qr.ProtocolVersion[0])); err != nil {
		return "", err
	}
	if minminor, err = strconv.Atoi(string(qr.ProtocolVersion[2])); err != nil {
		return "", err
	}
	if maxmajor, err = strconv.Atoi(string(qr.ProtocolMaxVersion[0])); err != nil {
		return "", err
	}
	if maxminor, err = strconv.Atoi(string(qr.ProtocolMaxVersion[2])); err != nil {
		return "", err
	}

	// Iterate supportedVersions in reverse sorted order (i.e. biggest major number first)
	keys := make([]int, 0, len(supportedVersions))
	for k := range supportedVersions {
		keys = append(keys, k)
	}
	sort.Sort(sort.Reverse(sort.IntSlice(keys)))
	for _, major := range keys {
		for _, minor := range supportedVersions[major] {
			aboveMinimum := major > minmajor || (major == minmajor && minor >= minminor)
			underMaximum := major < maxmajor || (major == maxmajor && minor <= maxminor)
			if aboveMinimum && underMaximum {
				return fmt.Sprintf("%d.%d", major, minor), nil
			}
		}
	}
	return "", fmt.Errorf("No supported protocol version between %s and %s", qr.ProtocolVersion, qr.ProtocolMaxVersion)
}

func (session *session) IsInteractive() bool {
	return session.ServerURL != ""
}

func (session *session) getBuilders() (gabi.ProofBuilderList, error) {
	var builders gabi.ProofBuilderList
	var err error

	switch session.Action {
	case irma.ActionSigning:
		fallthrough
	case irma.ActionDisclosing:
		builders, err = session.client.ProofBuilders(session.choice)
	case irma.ActionIssuing:
		builders, err = session.client.IssuanceProofBuilders(session.irmaSession.(*irma.IssuanceRequest))
	}

	return builders, err
}

func (session *session) getProof() (interface{}, error) {
	var message interface{}
	var err error

	switch session.Action {
	case irma.ActionSigning:
		message, err = session.client.Proofs(session.choice, session.irmaSession, true)
	case irma.ActionDisclosing:
		message, err = session.client.Proofs(session.choice, session.irmaSession, false)
	case irma.ActionIssuing:
		message, err = session.client.IssueCommitments(session.irmaSession.(*irma.IssuanceRequest))
	}

	return message, err
}

// checkKeyshareEnrollment checks if we are enrolled into all involved keyshare servers,
// and aborts the session if not
func (session *session) checkKeyshareEnrollment() bool {
	for id := range session.irmaSession.Identifiers().SchemeManagers {
		manager, ok := session.client.Configuration.SchemeManagers[id]
		if !ok {
			session.Handler.Failure(session.Action, &irma.SessionError{ErrorType: irma.ErrorUnknownSchemeManager, Info: id.String()})
			return false
		}
		distributed := manager.Distributed()
		_, enrolled := session.client.keyshareServers[id]
		if distributed && !enrolled {
			session.Handler.MissingKeyshareEnrollment(id)
			return false
		}
	}
	return true
}

func (session *session) panicFailure() {
	if e := recover(); e != nil {
		if session.Handler != nil {
			session.Handler.Failure(session.Action, panicToError(e))
		}
	}
}

func (session *session) checkAndUpateConfiguration(client *Client) bool {
	var err error
	for id := range session.irmaSession.Identifiers().SchemeManagers {
		manager, contains := client.Configuration.SchemeManagers[id]
		if !contains {
			session.fail(&irma.SessionError{
				ErrorType: irma.ErrorUnknownSchemeManager,
				Info:      id.String(),
			})
			return false
		}
		if !manager.Valid {
			session.fail(&irma.SessionError{
				ErrorType: irma.ErrorInvalidSchemeManager,
				Info:      string(manager.Status),
			})
			return false
		}
	}

	// Check if we are enrolled into all involved keyshare servers
	if !session.checkKeyshareEnrollment() {
		return false
	}

	// Download missing credential types/issuers/public keys from the scheme manager
	if session.downloaded, err = session.client.Configuration.Download(session.irmaSession.Identifiers()); err != nil {
		session.fail(&irma.SessionError{ErrorType: irma.ErrorConfigurationDownload, Err: err})
		return false
	}
	return true
}

// NewManualSession starts a manual session, given a signature request in JSON and a handler to pass messages to
func (client *Client) NewManualSession(sigrequestJSONString string, handler Handler) {
	var err error
	sigrequest := &irma.SignatureRequest{}
	if err = json.Unmarshal([]byte(sigrequestJSONString), sigrequest); err != nil {
		handler.Failure(irma.ActionUnknown, &irma.SessionError{Err: err})
		return
	}

	session := &session{
		Action:      irma.ActionSigning, // TODO hardcoded for now
		Handler:     handler,
		client:      client,
		Version:     irma.Version("2"), // TODO hardcoded for now
		irmaSession: sigrequest,
	}

	session.Handler.StatusUpdate(session.Action, irma.StatusManualStarted)

	if !session.checkAndUpateConfiguration(client) {
		return
	}

	candidates, missing := session.client.CheckSatisfiability(session.irmaSession.ToDisclose())
	if len(missing) > 0 {
		session.Handler.UnsatisfiableRequest(session.Action, "E-mail request", missing)
		// TODO: session.transport.Delete() on dialog cancel
		return
	}
	session.irmaSession.SetCandidates(candidates)

	// Ask for permission to execute the session
	callback := PermissionHandler(func(proceed bool, choice *irma.DisclosureChoice) {
		session.choice = choice
		session.irmaSession.SetDisclosureChoice(choice)
		go session.do(proceed)
	})
	session.Handler.RequestSignaturePermission(
		*session.irmaSession.(*irma.SignatureRequest), "E-mail request", callback)
}

// NewSession creates and starts a new interactive IRMA session
func (client *Client) NewSession(qr *irma.Qr, handler Handler) SessionDismisser {
	session := &session{
		ServerURL: qr.URL,
		transport: irma.NewHTTPTransport(qr.URL),
		Action:    irma.Action(qr.Type),
		Handler:   handler,
		client:    client,
	}

	if session.Action == irma.ActionSchemeManager {
		go session.managerSession()
		return session
	}

	version, err := calcVersion(qr)
	if err != nil {
		session.fail(&irma.SessionError{ErrorType: irma.ErrorProtocolVersionNotSupported, Err: err})
		return nil
	}
	session.Version = irma.Version(version)

	// Check if the action is one of the supported types
	switch session.Action {
	case irma.ActionDisclosing: // nop
	case irma.ActionSigning: // nop
	case irma.ActionIssuing: // nop
	case irma.ActionUnknown:
		fallthrough
	default:
		session.fail(&irma.SessionError{ErrorType: irma.ErrorUnknownAction, Info: string(session.Action)})
		return nil
	}

	if !strings.HasSuffix(session.ServerURL, "/") {
		session.ServerURL += "/"
	}

	go session.start()

	return session
}

// start retrieves the first message in the IRMA protocol, checks if we can perform
// the request, and informs the user of the outcome.
func (session *session) start() {
	defer session.panicFailure()

	session.Handler.StatusUpdate(session.Action, irma.StatusCommunicating)

	// Get the first IRMA protocol message and parse it
	session.info = &irma.SessionInfo{}
	Err := session.transport.Get("jwt", session.info)
	if Err != nil {
		session.fail(Err.(*irma.SessionError))
		return
	}

	var err error
	session.jwt, err = irma.ParseRequestorJwt(session.Action, session.info.Jwt)
	if err != nil {
		session.fail(&irma.SessionError{ErrorType: irma.ErrorInvalidJWT, Err: err})
		return
	}
	session.irmaSession = session.jwt.IrmaSession()
	session.irmaSession.SetContext(session.info.Context)
	session.irmaSession.SetNonce(session.info.Nonce)
	if session.Action == irma.ActionIssuing {
		ir := session.irmaSession.(*irma.IssuanceRequest)
		// Store which public keys the server will use
		for _, credreq := range ir.Credentials {
			credreq.KeyCounter = session.info.Keys[credreq.CredentialTypeID.IssuerIdentifier()]
		}
	}

	if !session.checkAndUpateConfiguration(session.client) {
		return
	}

	if session.Action == irma.ActionIssuing {
		ir := session.irmaSession.(*irma.IssuanceRequest)
		for _, credreq := range ir.Credentials {
			info, err := credreq.Info(session.client.Configuration)
			if err != nil {
				session.fail(&irma.SessionError{ErrorType: irma.ErrorUnknownCredentialType, Err: err})
				return
			}
			ir.CredentialInfoList = append(ir.CredentialInfoList, info)
		}
	}

	candidates, missing := session.client.CheckSatisfiability(session.irmaSession.ToDisclose())
	if len(missing) > 0 {
		session.Handler.UnsatisfiableRequest(session.Action, session.jwt.Requestor(), missing)
		// TODO: session.transport.Delete() on dialog cancel
		return
	}
	session.irmaSession.SetCandidates(candidates)

	// Ask for permission to execute the session
	callback := PermissionHandler(func(proceed bool, choice *irma.DisclosureChoice) {
		session.choice = choice
		session.irmaSession.SetDisclosureChoice(choice)
		go session.do(proceed)
	})
	session.Handler.StatusUpdate(session.Action, irma.StatusConnected)
	switch session.Action {
	case irma.ActionDisclosing:
		session.Handler.RequestVerificationPermission(
			*session.irmaSession.(*irma.DisclosureRequest), session.jwt.Requestor(), callback)
	case irma.ActionSigning:
		session.Handler.RequestSignaturePermission(
			*session.irmaSession.(*irma.SignatureRequest), session.jwt.Requestor(), callback)
	case irma.ActionIssuing:
		session.Handler.RequestIssuancePermission(
			*session.irmaSession.(*irma.IssuanceRequest), session.jwt.Requestor(), callback)
	default:
		panic("Invalid session type") // does not happen, session.Action has been checked earlier
	}
}

func (session *session) do(proceed bool) {
	defer session.panicFailure()

	if !proceed {
		session.cancel()
		return
	}
	session.Handler.StatusUpdate(session.Action, irma.StatusCommunicating)

	if !session.irmaSession.Identifiers().Distributed(session.client.Configuration) {
		message, err := session.getProof()
		if err != nil {
			session.fail(&irma.SessionError{ErrorType: irma.ErrorCrypto, Err: err})
			return
		}
		session.sendResponse(message)
	} else {
		builders, err := session.getBuilders()
		if err != nil {
			session.fail(&irma.SessionError{ErrorType: irma.ErrorCrypto, Err: err})
		}
		startKeyshareSession(
			session,
			session.Handler,
			builders,
			session.irmaSession,
			session.client.Configuration,
			session.client.keyshareServers,
			session.client.state,
		)
	}
}

func (session *session) KeyshareDone(message interface{}) {
	session.sendResponse(message)
}

func (session *session) KeyshareCancelled() {
	session.cancel()
}

<<<<<<< HEAD
func (session *session) KeyshareBlocked(duration int) {
	session.fail(&irma.SessionError{ErrorType: irma.ErrorKeyshareBlocked, Info: strconv.Itoa(duration)})
}

func (session *session) KeyshareError(err error) {
=======
func (session *manualSession) KeyshareCancelled() {
	session.Handler.Cancelled(session.Action)
}

func (session *interactiveSession) KeyshareBlocked(manager irma.SchemeManagerIdentifier, duration int) {
	if session.delete() {
		if session.downloaded != nil && !session.downloaded.Empty() {
			session.client.handler.UpdateConfiguration(session.downloaded)
		}
	}
	session.Handler.KeyshareBlocked(manager, duration)
}

func (session *manualSession) KeyshareBlocked(manager irma.SchemeManagerIdentifier, duration int) {
	// TODO: fire UpdateConfiguration()?
	session.Handler.KeyshareBlocked(manager, duration)
}

func (session *interactiveSession) KeyshareError(manager *irma.SchemeManagerIdentifier, err error) {
>>>>>>> 496920ce
	var serr *irma.SessionError
	var ok bool
	if serr, ok = err.(*irma.SessionError); !ok {
		serr = &irma.SessionError{ErrorType: irma.ErrorKeyshare, Err: err}
	} else {
		serr.ErrorType = irma.ErrorKeyshare
	}
	session.fail(serr)
}

<<<<<<< HEAD
=======
func (session *manualSession) KeyshareError(manager *irma.SchemeManagerIdentifier, err error) {
	var serr *irma.SessionError
	var ok bool
	if serr, ok = err.(*irma.SessionError); !ok {
		serr = &irma.SessionError{ErrorType: irma.ErrorKeyshare, Err: err}
	} else {
		serr.ErrorType = irma.ErrorKeyshare
	}
	session.Handler.Failure(session.Action, serr)
}

>>>>>>> 496920ce
func (session *session) KeysharePin() {
	session.Handler.StatusUpdate(session.Action, irma.StatusConnected)
}

func (session *session) KeysharePinOK() {
	session.Handler.StatusUpdate(session.Action, irma.StatusCommunicating)
}

type disclosureResponse string

func (session *session) sendResponse(message interface{}) {
	var log *LogEntry
	var err error
	var messageJson []byte

	if session.IsInteractive() {
		switch session.Action {
		case irma.ActionSigning:
			fallthrough
		case irma.ActionDisclosing:
			var response disclosureResponse
			if err = session.transport.Post("proofs", &response, message); err != nil {
				session.fail(err.(*irma.SessionError))
				return
			}
			if response != "VALID" {
				session.fail(&irma.SessionError{ErrorType: irma.ErrorRejected, Info: string(response)})
				return
			}
			log, _ = session.createLogEntry(message.(gabi.ProofList)) // TODO err
		case irma.ActionIssuing:
			response := []*gabi.IssueSignatureMessage{}
			if err = session.transport.Post("commitments", &response, message); err != nil {
				session.fail(err.(*irma.SessionError))
				return
			}
			if err = session.client.ConstructCredentials(response, session.irmaSession.(*irma.IssuanceRequest)); err != nil {
				session.fail(&irma.SessionError{ErrorType: irma.ErrorCrypto, Err: err})
				return
			}
			log, _ = session.createLogEntry(message) // TODO err
		}
	} else {
		messageJson, err = json.Marshal(message)
		if err != nil {
			session.fail(&irma.SessionError{ErrorType: irma.ErrorSerialization, Err: err})
			return
		}
	}

	_ = session.client.addLogEntry(log) // TODO err
	if !session.downloaded.Empty() {
		session.client.handler.UpdateConfiguration(session.downloaded)
	}
	if session.Action == irma.ActionIssuing {
		session.client.handler.UpdateAttributes()
	}
	session.done = true
	session.Handler.Success(session.Action, string(messageJson))
}

func (session *session) managerSession() {
	defer func() {
		if e := recover(); e != nil {
			if session.Handler != nil {
				session.Handler.Failure(session.Action, panicToError(e))
			}
		}
	}()

	// We have to download the scheme manager description.xml here before installing it,
	// because we need to show its contents (name, description, website) to the user
	// when asking installation permission.
	manager, err := session.client.Configuration.DownloadSchemeManager(session.ServerURL)
	if err != nil {
		session.Handler.Failure(session.Action, &irma.SessionError{ErrorType: irma.ErrorConfigurationDownload, Err: err})
		return
	}

	session.Handler.RequestSchemeManagerPermission(manager, func(proceed bool) {
		if !proceed {
			session.Handler.Cancelled(session.Action) // No need to DELETE session here
			return
		}
		if err := session.client.Configuration.AddSchemeManager(manager); err != nil {
			session.Handler.Failure(session.Action, &irma.SessionError{ErrorType: irma.ErrorConfigurationDownload, Err: err})
			return
		}

		// Update state and inform user of success
		if manager.Distributed() {
			session.client.UnenrolledSchemeManagers = session.client.unenrolledSchemeManagers()
		}
		session.client.handler.UpdateConfiguration(
			&irma.IrmaIdentifierSet{
				SchemeManagers:  map[irma.SchemeManagerIdentifier]struct{}{manager.Identifier(): {}},
				Issuers:         map[irma.IssuerIdentifier]struct{}{},
				CredentialTypes: map[irma.CredentialTypeIdentifier]struct{}{},
			},
		)
		session.Handler.Success(session.Action, "")
	})
	return
}

// Session lifetime functions

func panicToError(e interface{}) *irma.SessionError {
	var info string
	switch x := e.(type) {
	case string:
		info = x
	case error:
		info = x.Error()
	case fmt.Stringer:
		info = x.String()
	default: // nop
	}
	return &irma.SessionError{ErrorType: irma.ErrorPanic, Info: info}
}

// Idempotently send DELETE to remote server, returning whether or not we did something
func (session *session) delete() bool {
	if !session.done {
		if session.IsInteractive() {
			session.transport.Delete()
		}
		session.done = true
		return true
	}
	return false
}

func (session *session) fail(err *irma.SessionError) {
	if session.delete() {
		err.Err = errors.Wrap(err.Err, 0)
		if session.downloaded != nil && !session.downloaded.Empty() {
			session.client.handler.UpdateConfiguration(session.downloaded)
		}
		session.Handler.Failure(session.Action, err)
	}
}

func (session *session) cancel() {
	if session.delete() {
		if session.downloaded != nil && !session.downloaded.Empty() {
			session.client.handler.UpdateConfiguration(session.downloaded)
		}
		session.Handler.Cancelled(session.Action)
	}
}

func (session *session) Dismiss() {
	session.cancel()
}

type issuanceState struct {
	nonce2   *big.Int
	builders []*gabi.CredentialBuilder
}

func newIssuanceState() (*issuanceState, error) {
	nonce2, err := gabi.RandomBigInt(gabi.DefaultSystemParameters[4096].Lstatzk)
	if err != nil {
		return nil, err
	}
	return &issuanceState{
		nonce2:   nonce2,
		builders: []*gabi.CredentialBuilder{},
	}, nil
}<|MERGE_RESOLUTION|>--- conflicted
+++ resolved
@@ -30,12 +30,8 @@
 	Success(action irma.Action, result string)
 	Cancelled(action irma.Action)
 	Failure(action irma.Action, err *irma.SessionError)
-<<<<<<< HEAD
 	UnsatisfiableRequest(action irma.Action, ServerName string, missing irma.AttributeDisjunctionList)
-=======
-	UnsatisfiableRequest(action irma.Action, missing irma.AttributeDisjunctionList)
-
->>>>>>> 496920ce
+
 	MissingKeyshareEnrollment(manager irma.SchemeManagerIdentifier)
 	KeyshareBlocked(manager irma.SchemeManagerIdentifier, duration int)
 	KeyshareRegistrationIncomplete(manager irma.SchemeManagerIdentifier)
@@ -62,28 +58,13 @@
 	client      *Client
 	downloaded  *irma.IrmaIdentifierSet
 	irmaSession irma.IrmaSession
-<<<<<<< HEAD
 	done        bool
-=======
-}
-
-// session implements baseSession
-var _ baseSession = (*session)(nil)
-
-// A interactiveSession is an interactive IRMA session
-type interactiveSession struct {
-	session
->>>>>>> 496920ce
 
 	// These are empty on manual sessions
 	ServerURL string
 	info      *irma.SessionInfo
 	jwt       irma.RequestorJwt
 	transport *irma.HTTPTransport
-}
-
-func (session *session) KeyshareRegistrationIncomplete(manager irma.SchemeManagerIdentifier) {
-	session.Handler.KeyshareRegistrationIncomplete(manager)
 }
 
 // We implement the handler for the keyshare protocol
@@ -428,33 +409,15 @@
 	session.cancel()
 }
 
-<<<<<<< HEAD
-func (session *session) KeyshareBlocked(duration int) {
-	session.fail(&irma.SessionError{ErrorType: irma.ErrorKeyshareBlocked, Info: strconv.Itoa(duration)})
-}
-
-func (session *session) KeyshareError(err error) {
-=======
-func (session *manualSession) KeyshareCancelled() {
-	session.Handler.Cancelled(session.Action)
-}
-
-func (session *interactiveSession) KeyshareBlocked(manager irma.SchemeManagerIdentifier, duration int) {
-	if session.delete() {
-		if session.downloaded != nil && !session.downloaded.Empty() {
-			session.client.handler.UpdateConfiguration(session.downloaded)
-		}
-	}
+func (session *session) KeyshareRegistrationIncomplete(manager irma.SchemeManagerIdentifier) {
+	session.Handler.KeyshareRegistrationIncomplete(manager)
+}
+
+func (session *session) KeyshareBlocked(manager irma.SchemeManagerIdentifier, duration int) {
 	session.Handler.KeyshareBlocked(manager, duration)
 }
 
-func (session *manualSession) KeyshareBlocked(manager irma.SchemeManagerIdentifier, duration int) {
-	// TODO: fire UpdateConfiguration()?
-	session.Handler.KeyshareBlocked(manager, duration)
-}
-
-func (session *interactiveSession) KeyshareError(manager *irma.SchemeManagerIdentifier, err error) {
->>>>>>> 496920ce
+func (session *session) KeyshareError(manager *irma.SchemeManagerIdentifier, err error) {
 	var serr *irma.SessionError
 	var ok bool
 	if serr, ok = err.(*irma.SessionError); !ok {
@@ -465,20 +428,6 @@
 	session.fail(serr)
 }
 
-<<<<<<< HEAD
-=======
-func (session *manualSession) KeyshareError(manager *irma.SchemeManagerIdentifier, err error) {
-	var serr *irma.SessionError
-	var ok bool
-	if serr, ok = err.(*irma.SessionError); !ok {
-		serr = &irma.SessionError{ErrorType: irma.ErrorKeyshare, Err: err}
-	} else {
-		serr.ErrorType = irma.ErrorKeyshare
-	}
-	session.Handler.Failure(session.Action, serr)
-}
-
->>>>>>> 496920ce
 func (session *session) KeysharePin() {
 	session.Handler.StatusUpdate(session.Action, irma.StatusConnected)
 }
